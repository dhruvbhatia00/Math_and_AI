--- conflicted
+++ resolved
@@ -66,357 +66,42 @@
         
     return np.array(X), np.array(Y)
 
-def generate_betti_data_uniform_betti(num_samples, num_vertices=10, max_attempts=5_000_000):
-<<<<<<< HEAD
-=======
-    """
-    Generates random graphs on `num_vertices` vertices, aiming for a uniform distribution
-    over possible Betti numbers.
-
-    Args:
-        num_samples (int): Total number of samples to generate.
-        num_vertices (int): Number of vertices per graph.
-        max_attempts (int): Maximum random samples to try before giving up.
-
-    Returns:
-        X (np.ndarray): Flattened adjacency matrices of generated graphs.
-        Y (np.ndarray): Corresponding Betti numbers.
-    """
-    X, Y = [], []
-
-    # List all possible undirected edges
-    possible_edges = [(i, j) for i in range(num_vertices) for j in range(i + 1, num_vertices)]
-    max_edges = len(possible_edges)
-
-    # Keep track of how many samples we have per Betti number
-    betti_buckets = {}
-
-    # Predefine a target distribution — roughly equal number per Betti number
-    # We don't know exact max Betti, but for n=10, the max β₁ ≈ m - n + 1 ≤ 36
-    target_per_betti = num_samples // 10  # Adjust automatically
-
-    print(f"Target ≈ {target_per_betti} graphs per Betti number category")
-
-    attempts = 0
-    while len(X) < num_samples and attempts < max_attempts:
-        attempts += 1
-
-        # Choose a random number of edges uniformly
-        num_edges = random.randint(0, max_edges)
-        random.shuffle(possible_edges)
-        selected_edges = possible_edges[:num_edges]
-
-        # Build graph + adjacency matrix
-        adj_matrix = np.zeros((num_vertices, num_vertices), dtype=int)
-        for u, v in selected_edges:
-            adj_matrix[u, v] = 1
-            adj_matrix[v, u] = 1
-
-        G = nx.from_numpy_array(adj_matrix)
-        betti = G.number_of_edges() - G.number_of_nodes() + nx.number_connected_components(G)
-
-        # Skip weird negative Betti (can happen if disconnected but few edges)
-        if betti < 0:
-            continue
-
-        # Store graphs, trying to balance the dataset
-        if betti not in betti_buckets:
-            betti_buckets[betti] = 0
-
-        if betti_buckets[betti] < target_per_betti:
-            X.append(adj_matrix.flatten())
-            Y.append([betti])
-            betti_buckets[betti] += 1
-
-        # Stop when enough data collected
-        if len(X) >= num_samples:
-            break
-
-    print(f"Generated {len(X)} samples after {attempts} attempts.")
-    print("Distribution of Betti numbers:")
-    for k in sorted(betti_buckets):
-        print(f"  β₁ = {k}: {betti_buckets[k]} samples")
-
-    return np.array(X), np.array(Y)
-
-
 def visualize_betti_prediction(adj_matrix_vector, true_betti, predicted_betti):
->>>>>>> 9545b609
-    """
-    Generates random graphs on `num_vertices` vertices, aiming for a uniform distribution
-    over possible Betti numbers.
-    (This function is unchanged)
-    """
-    X, Y = [], []
-
-    # List all possible undirected edges
-    possible_edges = [(i, j) for i in range(num_vertices) for j in range(i + 1, num_vertices)]
-    max_edges = len(possible_edges)
-    betti_buckets = {}
-    target_per_betti = num_samples // 10  
-    print(f"Target ≈ {target_per_betti} graphs per Betti number category")
-    attempts = 0
-    while len(X) < num_samples and attempts < max_attempts:
-        attempts += 1
-        num_edges = random.randint(0, max_edges)
-        random.shuffle(possible_edges)
-        selected_edges = possible_edges[:num_edges]
-        adj_matrix = np.zeros((num_vertices, num_vertices), dtype=int)
-        for u, v in selected_edges:
-            adj_matrix[u, v] = 1
-            adj_matrix[v, u] = 1
-        G = nx.from_numpy_array(adj_matrix)
-        betti = G.number_of_edges() - G.number_of_nodes() + nx.number_connected_components(G)
-        if betti < 0: continue
-        if betti not in betti_buckets:
-            betti_buckets[betti] = 0
-        if betti_buckets[betti] < target_per_betti:
-            X.append(adj_matrix.flatten())
-            Y.append([betti])
-            betti_buckets[betti] += 1
-        if len(X) >= num_samples:
-            break
-    print(f"Generated {len(X)} samples after {attempts} attempts.")
-    print("Distribution of Betti numbers:")
-    for k in sorted(betti_buckets):
-        print(f"  β₁ = {k}: {betti_buckets[k]} samples")
-    return np.array(X), np.array(Y)
-# ...
-# --- Define explicit graphs on 10 vertices (Unchanged) ---
-def make_homeomorphic_graphs_on_10_vertices():
-    graphs = {}
-
-    # 1️⃣ Theta graph
-    G_theta = nx.Graph()
-    G_theta.add_edges_from([
-        (0,1),(1,2),(2,9),
-        (0,3),(3,4),(4,9),
-        (0,5),(5,6),(6,7),(7,8),(8,9)
-    ])
-    graphs["Theta"] = G_theta
-
-    # 2️⃣ Double theta graph
-    G_double_theta = nx.Graph()
-    G_double_theta.add_edges_from([
-        (0,1),(1,2),(2,9),
-        (0,3),(3,4),(4,9),
-        (0,5),(5,6),(6,9),
-        (0,7),(7,8),(8,9)
-    ])
-    graphs["Double Theta"] = G_double_theta
-
-    # 3️⃣ Cube (8 vertices + 2 subdivisions)
-    G_cube = nx.cubical_graph()
-    while G_cube.number_of_nodes() < 10:
-        u, v = list(G_cube.edges())[0]
-        G_cube.remove_edge(u, v)
-        new = max(G_cube.nodes()) + 1
-        G_cube.add_node(new)
-        G_cube.add_edges_from([(u, new), (new, v)])
-    graphs["Cube"] = G_cube
-
-    # 4️⃣ C10
-    G_c10 = nx.cycle_graph(10)
-    graphs["C10"] = G_c10
-
-    # 5️⃣ C5 + Path
-    G_c5_path = nx.cycle_graph(5)
-    G_c5_path.add_nodes_from(range(5,10))
-    G_c5_path.add_edges_from([(0,5),(5,6),(6,7),(7,8),(8,9)])
-    graphs["C5+Path"] = G_c5_path
-
-<<<<<<< HEAD
-=======
-# -------------------------------------------------------
-# RUN BETTI NEURAL NETWORK ON ALL HOMEOMORPHIC GRAPHS
-# -------------------------------------------------------
-
-def adjacency_matrix(G):
-    """Return adjacency matrix as NumPy array with node ordering 0..n-1."""
-    return nx.to_numpy_array(G, dtype=int)
-
-# --- Define explicit graphs on 10 vertices ---
-def make_homeomorphic_graphs_on_10_vertices():
-    graphs = {}
-
-    # 1️⃣ Theta graph
-    G_theta = nx.Graph()
-    G_theta.add_edges_from([
-        (0,1),(1,2),(2,9),
-        (0,3),(3,4),(4,9),
-        (0,5),(5,6),(6,7),(7,8),(8,9)
-    ])
-    graphs["Theta"] = G_theta
-
-    # 2️⃣ Double theta graph
-    G_double_theta = nx.Graph()
-    G_double_theta.add_edges_from([
-        (0,1),(1,2),(2,9),
-        (0,3),(3,4),(4,9),
-        (0,5),(5,6),(6,9),
-        (0,7),(7,8),(8,9)
-    ])
-    graphs["Double Theta"] = G_double_theta
-
-    # 3️⃣ Cube (8 vertices + 2 subdivisions)
-    G_cube = nx.cubical_graph()
-    while G_cube.number_of_nodes() < 10:
-        u, v = list(G_cube.edges())[0]
-        G_cube.remove_edge(u, v)
-        new = max(G_cube.nodes()) + 1
-        G_cube.add_node(new)
-        G_cube.add_edges_from([(u, new), (new, v)])
-    graphs["Cube"] = G_cube
-
-    # 4️⃣ C10
-    G_c10 = nx.cycle_graph(10)
-    graphs["C10"] = G_c10
-
-    # 5️⃣ C5 + Path
-    G_c5_path = nx.cycle_graph(5)
-    G_c5_path.add_nodes_from(range(5,10))
-    G_c5_path.add_edges_from([(0,5),(5,6),(6,7),(7,8),(8,9)])
-    graphs["C5+Path"] = G_c5_path
-
->>>>>>> 9545b609
-    # 6️⃣ Path Tree (a linear chain of 10)
-    G_path = nx.path_graph(10)
-    graphs["Path Tree"] = G_path
-
-    # 7️⃣ Star Tree (center + 9 leaves)
-    G_star = nx.star_graph(9)
-    graphs["Star Tree"] = G_star
-
-    # 8️⃣ Mercedes-Benz graph
-    G_mb = nx.Graph()
-    G_mb.add_edges_from([
-        (0,4),(4,1),(1,5),(5,2),(2,6),(6,3),(3,7),(7,1),
-<<<<<<< HEAD
-        (0,8),(8,9),(9,2),(5,8)
-=======
-        (0,8),(8,9),(9,2)
->>>>>>> 9545b609
-    ])
-    graphs["Mercedes-Benz"] = G_mb
-
-    return graphs
-
-<<<<<<< HEAD
-# --- Predict + visualize for NumPy model (Unchanged) ---
-def adjacency_matrix(G):
-    """Return adjacency matrix as NumPy array with node ordering 0..n-1."""
-    return nx.to_numpy_array(G, dtype=int)
-
-def predict_and_visualize_numpy(graphs, model):
-    print("\n" + "="*30)
-    print("  RUNNING NUMPY (MLP) MODEL  ")
-    print("="*30)
-    for name, G in graphs.items():
-        adj = adjacency_matrix(G)
-        num_nodes = adj.shape[0]
-        true_betti = G.number_of_edges() - G.number_of_nodes() + nx.number_connected_components(G)
-        
-=======
-
-# --- Predict + visualize ---
-def predict_and_visualize_all(graphs, model):
-    for name, G in graphs.items():
-        adj = adjacency_matrix(G)
-        num_nodes = adj.shape[0]
-        # Compute true Betti number
-        true_betti = G.number_of_edges() - G.number_of_nodes() + nx.number_connected_components(G)
-
-        # Prepare input for model
->>>>>>> 9545b609
-        x = adj.flatten().reshape(1, num_nodes * num_nodes)
-        predicted_betti = model.predict(x)[0][0]
-        rounded_prediction = np.round(predicted_betti)
-
-<<<<<<< HEAD
-=======
-        # --- Print results ---
->>>>>>> 9545b609
-        print(f"\n===== {name} Graph =====")
-        print(f"Nodes: {num_nodes}, Edges: {G.number_of_edges()}")
-        print(f"True β₁ = {true_betti}")
-        print(f"Predicted β₁ = {predicted_betti:.3f} (Rounded: {int(rounded_prediction)})")
-
-<<<<<<< HEAD
-=======
-        # --- Visualization ---
->>>>>>> 9545b609
-        plt.figure(figsize=(6,6))
-        pos = nx.spring_layout(G, seed=42)
-        nx.draw(G, pos, with_labels=True, node_color="#33a3ff",
-                node_size=700, font_color="white", width=2.0)
-        title_color = "green" if true_betti == rounded_prediction else "red"
-<<<<<<< HEAD
-        plt.title(f"{name} (NumPy Model)\nTrue β₁: {true_betti} | Pred: {int(rounded_prediction)}",
-                  fontsize=14, color=title_color)
-        plt.show()
-
-        
-# --- NEW: Predict + visualize for PyTorch MLP ---
-def predict_and_visualize_mlp(graphs, model, device='cpu'):
-    print("\n" + "="*30)
-    print("  RUNNING PYTORCH (MLP) MODEL  ")
-    print("="*30)
-    for name, G in graphs.items():
-        adj = adjacency_matrix(G)
-        num_nodes = adj.shape[0]
-        true_betti = G.number_of_edges() - G.number_of_nodes() + nx.number_connected_components(G)
-
-        # Use our new single-graph prediction function
-        x = adj.flatten().reshape(1, num_nodes * num_nodes)
-        predicted_betti = predict_single_graph_mlp(model, x, device=device)
-        rounded_prediction = np.round(predicted_betti)
-
-        print(f"\n===== {name} Graph =====")
-        print(f"Nodes: {G.number_of_nodes()}, Edges: {G.number_of_edges()}")
-        print(f"True β₁ = {true_betti}")
-        print(f"Predicted β₁ = {predicted_betti:.3f} (Rounded: {int(rounded_prediction)})")
-
-        plt.figure(figsize=(6,6))
-        pos = nx.spring_layout(G, seed=42)
-        nx.draw(G, pos, with_labels=True, node_color="#ff6b6b", # Red color for this model
-                node_size=700, font_color="white", width=2.0)
-        title_color = "green" if true_betti == rounded_prediction else "red"
-        plt.title(f"{name} (PyTorch MLP)\nTrue β₁: {true_betti} | Pred: {int(rounded_prediction)}",
-=======
-        plt.title(f"{name}\nTrue β₁: {true_betti} | Pred: {int(rounded_prediction)}",
->>>>>>> 9545b609
-                  fontsize=14, color=title_color)
-        plt.show()
-
-
-# --- Run everything ---
+    """
+    Visualizes a graph, its true Betti number, and the model's prediction.
+    """
+    num_vertices = int(np.sqrt(len(adj_matrix_vector)))
+    adj_matrix = adj_matrix_vector.reshape((num_vertices, num_vertices))
+    
+    G = nx.from_numpy_array(adj_matrix)
+    
+    plt.figure(figsize=(6, 6))
+    pos = nx.spring_layout(G, seed=42)
+    nx.draw(G, pos, with_labels=True, node_color='#33a3ff', node_size=500, font_color='white', width=1.5)
+    
+    rounded_prediction = np.round(predicted_betti)
+    is_correct = (true_betti == rounded_prediction)
+    
+    title_color = 'green' if is_correct else 'red'
+    title = (f"True Betti Number: {true_betti}\n"
+             f"Model Prediction: {predicted_betti:.2f} (Rounded: {int(rounded_prediction)})")
+    
+    plt.title(title, color=title_color, fontsize=14)
+    # The plt.show() command will be called outside the function
+    # to display the plots one by one.
+
 if __name__ == '__main__':
 
     # --- Hyperparameters ---
     NUM_VERTICES = 10
     INPUT_SIZE = NUM_VERTICES * NUM_VERTICES
-    HIDDEN_SIZE = 128
-<<<<<<< HEAD
-    EPOCHS = 500 # Kept your 500 epochs
-
-    # --- Check for GPU ---
-    device = 'cuda' if torch.cuda.is_available() else 'cpu'
-    print(f"Using device: {device.upper()}")
-
-    # --- Generate Data (as NumPy arrays) ---
-    print("Generating Betti number dataset...")
-    X, Y = generate_betti_data_uniform_edges(
-=======
-    EPOCHS = 500
-
+    HIDDEN_SIZE = 64
+    EPOCHS = 200
+    
     # --- Generate Data ---
     print("Generating Betti number dataset...")
-    X, Y = generate_betti_data_uniform_betti(
->>>>>>> 9545b609
-        num_samples=20000,
-        num_vertices=NUM_VERTICES
-    )
-
+    X, Y = generate_betti_data_uniform_edges(num_samples=20000, num_vertices=NUM_VERTICES)
+    
     split_index = int(0.8 * len(X))
     X_train, X_test = X[:split_index], X[split_index:]
     Y_train, Y_test = Y[:split_index], Y[split_index:]
@@ -428,47 +113,15 @@
         input_size=INPUT_SIZE,
         hidden_size=HIDDEN_SIZE
     )
-<<<<<<< HEAD
-    print("\nStarting training (NumPy Model)...")
-    betti_nn.train(X_train, Y_train, epochs=EPOCHS) # Using 500 epochs
-    print("NumPy training finished.\n")
-
-
-    # --- 2. Train PyTorch MLP Network ---
-    pytorch_mlp = BettiMLP(input_size=INPUT_SIZE, hidden_size=HIDDEN_SIZE)
-    train_pytorch_mlp(pytorch_mlp, X_train, Y_train, epochs=EPOCHS, device=device)
-
-    # --- Evaluate NumPy Model ---
-    print("\nEvaluating NumPy model on the test set...")
-    test_predictions_numpy = betti_nn.predict(X_test)
-    mae_numpy = np.mean(np.abs(test_predictions_numpy - Y_test))
-    print(f"NumPy Model MAE: {mae_numpy:.4f}")
-    rounded_predictions_numpy = np.round(test_predictions_numpy)
-    accuracy_numpy = np.mean(rounded_predictions_numpy == Y_test)
-    print(f"NumPy Model Accuracy: {accuracy_numpy * 100:.2f}%")
-    
-    # --- Evaluate PyTorch MLP Model ---
-    print("\nEvaluating PyTorch MLP model on the test set...")
-    evaluate_pytorch_mlp(pytorch_mlp, X_test, Y_test, device=device)
-    
-    # --- Run Final Visualization Harness for BOTH models ---
-    graphs = make_homeomorphic_graphs_on_10_vertices()
-    
-    # Model 1: NumPy
-    predict_and_visualize_numpy(graphs, betti_nn)
-    
-    # Model 2: PyTorch MLP
-    predict_and_visualize_mlp(graphs, pytorch_mlp, device=device)
-=======
-
+    
     print("\nStarting training...")
     betti_nn.train(X_train, Y_train, epochs=EPOCHS)
     print("Training finished.\n")
-
+    
     # --- Evaluate the Model ---
     print("Evaluating model on the test set...")
     test_predictions = betti_nn.predict(X_test)
-
+    
     # Calculate Mean Absolute Error (how far off is the prediction on average)
     mae = np.mean(np.abs(test_predictions - Y_test))
     print(f"Mean Absolute Error (MAE) on test set: {mae:.4f}")
@@ -478,6 +131,71 @@
     accuracy = np.mean(rounded_predictions == Y_test)
     print(f"Accuracy of rounded predictions: {accuracy * 100:.2f}%")
     
-    graphs = make_homeomorphic_graphs_on_10_vertices()
-    predict_and_visualize_all(graphs, betti_nn)
->>>>>>> 9545b609
+    # --- Show some examples ---
+    # print("\n--- Example Predictions (Predicted vs. True) ---")
+    # for i in range(5):
+    #     idx = np.random.randint(0, len(X_test))
+    #     pred = test_predictions[idx][0]
+    #     true = Y_test[idx][0]
+    #     print(f"Prediction: {pred:.2f} (Rounded: {np.round(pred)}) | True Value: {true}")
+
+    # print("\n--- Visualizing a few test examples ---")
+
+    # # Let's check 4 random examples from the test set
+    # for _ in range(4):
+    #     # Select a random index from the test set
+    #     idx = np.random.randint(0, len(X_test))
+    #     graph_vector = X_test[idx]
+    #     true_label = Y_test[idx][0]
+    #     prediction = test_predictions[idx][0]
+        
+    #     print(f"\nVisualizing Test Example - True Betti: {true_label}, Predicted: {prediction:.2f}")
+    #     # Visualize the result
+    #     visualize_betti_prediction(graph_vector, true_label, prediction)
+    #     plt.show() # Display the plot
+
+    betti_nn = BettiRegressorNN(input_size=INPUT_SIZE, hidden_size=128)
+    betti_nn.train(X_train, Y_train, epochs=500)
+
+    # --- 2. Generate the Adjacency Matrix for the new graph ---
+    adj_matrix = np.zeros((NUM_VERTICES, NUM_VERTICES), dtype=int)
+    # Create C_10 cycle edges
+    for i in range(NUM_VERTICES):
+        adj_matrix[i, (i + 1) % NUM_VERTICES] = 1
+    
+    # Connect ONLY one pair of opposite vertices (0 and 5)
+    adj_matrix[0, 5] = 1
+    adj_matrix[1,4] =1
+    
+    # Make the matrix symmetric
+    adj_matrix = adj_matrix + adj_matrix.T
+
+    # --- 3. Calculate the True Betti Number ---
+    G = nx.from_numpy_array(adj_matrix)
+    true_betti = G.number_of_edges() - G.number_of_nodes() + nx.number_connected_components(G)
+
+    print("--- Graph Properties ---")
+    print(f"True First Betti Number (β1): {true_betti}\n")
+
+    # --- 4. Have the Neural Network Evaluate it ---
+    graph_vector = adj_matrix.flatten().reshape(1, -1)
+    predicted_betti = betti_nn.predict(graph_vector)[0][0]
+    rounded_prediction = np.round(predicted_betti)
+
+    print("--- Neural Network Evaluation ---")
+    print(f"Model Prediction: {predicted_betti:.4f}")
+    print(f"Rounded Prediction: {int(rounded_prediction)}")
+    if rounded_prediction == true_betti:
+        print("\nThe model correctly predicted the Betti number! ✅")
+    else:
+        print("\nThe model's prediction was incorrect. ❌")
+
+    # --- 5. Visualize the graph ---
+    plt.figure(figsize=(7, 7))
+    pos = nx.circular_layout(G)
+    nx.draw(G, pos, with_labels=True, node_color='#33a3ff', node_size=700, font_color='white', width=2.0)
+    title = (f"True $\\beta_1$: {true_betti} | Predicted $\\beta_1$: {int(rounded_prediction)}")
+    plt.title(title, fontsize=16)
+    plt.show()
+
+    